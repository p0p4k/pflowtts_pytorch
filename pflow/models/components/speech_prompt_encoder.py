""" from https://github.com/jaywalnut310/glow-tts """

import math

import torch
import torch.nn as nn
from einops import rearrange

import pflow.utils as utils
from pflow.utils.model import sequence_mask
from pflow.models.components import commons
from pflow.models.components.vits_posterior import PosteriorEncoder
from pflow.models.components.transformer import BasicTransformerBlock

log = utils.get_pylogger(__name__)

class LayerNorm(nn.Module):
    def __init__(self, channels, eps=1e-4):
        super().__init__()
        self.channels = channels
        self.eps = eps

        self.gamma = torch.nn.Parameter(torch.ones(channels))
        self.beta = torch.nn.Parameter(torch.zeros(channels))

    def forward(self, x):
        n_dims = len(x.shape)
        mean = torch.mean(x, 1, keepdim=True)
        variance = torch.mean((x - mean) ** 2, 1, keepdim=True)

        x = (x - mean) * torch.rsqrt(variance + self.eps)

        shape = [1, -1] + [1] * (n_dims - 2)
        x = x * self.gamma.view(*shape) + self.beta.view(*shape)
        return x


class ConvReluNorm(nn.Module):
    def __init__(self, in_channels, hidden_channels, out_channels, kernel_size, n_layers, p_dropout):
        super().__init__()
        self.in_channels = in_channels
        self.hidden_channels = hidden_channels
        self.out_channels = out_channels
        self.kernel_size = kernel_size
        self.n_layers = n_layers
        self.p_dropout = p_dropout

        self.conv_layers = torch.nn.ModuleList()
        self.norm_layers = torch.nn.ModuleList()
        self.conv_layers.append(torch.nn.Conv1d(in_channels, hidden_channels, kernel_size, padding=kernel_size // 2))
        self.norm_layers.append(LayerNorm(hidden_channels))
        self.relu_drop = torch.nn.Sequential(torch.nn.ReLU(), torch.nn.Dropout(p_dropout))
        for _ in range(n_layers - 1):
            self.conv_layers.append(
                torch.nn.Conv1d(hidden_channels, hidden_channels, kernel_size, padding=kernel_size // 2)
            )
            self.norm_layers.append(LayerNorm(hidden_channels))
        self.proj = torch.nn.Conv1d(hidden_channels, out_channels, 1)
        self.proj.weight.data.zero_()
        self.proj.bias.data.zero_()

    def forward(self, x, x_mask):
        x_org = x
        for i in range(self.n_layers):
            x = self.conv_layers[i](x * x_mask)
            x = self.norm_layers[i](x)
            x = self.relu_drop(x)
        x = x_org + self.proj(x)
        return x * x_mask


class DurationPredictor(nn.Module):
    def __init__(self, in_channels, filter_channels, kernel_size, p_dropout):
        super().__init__()
        self.in_channels = in_channels
        self.filter_channels = filter_channels
        self.p_dropout = p_dropout

        self.drop = torch.nn.Dropout(p_dropout)
        self.conv_1 = torch.nn.Conv1d(in_channels, filter_channels, kernel_size, padding=kernel_size // 2)
        self.norm_1 = LayerNorm(filter_channels)
        self.conv_2 = torch.nn.Conv1d(filter_channels, filter_channels, kernel_size, padding=kernel_size // 2)
        self.norm_2 = LayerNorm(filter_channels)
        self.proj = torch.nn.Conv1d(filter_channels, 1, 1)

    def forward(self, x, x_mask):
        x = self.conv_1(x * x_mask)
        x = torch.relu(x)
        x = self.norm_1(x)
        x = self.drop(x)
        x = self.conv_2(x * x_mask)
        x = torch.relu(x)
        x = self.norm_2(x)
        x = self.drop(x)
        x = self.proj(x * x_mask)
        # x = torch.relu(x)
        return x * x_mask
    
class DurationPredictorNS2(nn.Module):
    def __init__(
        self, in_channels, filter_channels, kernel_size, p_dropout=0.5
    ):
        super().__init__()

        self.in_channels = in_channels
        self.filter_channels = filter_channels
        self.kernel_size = kernel_size
        self.p_dropout = p_dropout

        self.drop = nn.Dropout(p_dropout)
        self.conv_1 = nn.Conv1d(
            in_channels, filter_channels, kernel_size, padding=kernel_size // 2
        )
        self.norm_1 = LayerNorm(filter_channels)
        
        self.module_list = nn.ModuleList()
        self.module_list.append(self.conv_1)
        self.module_list.append(nn.ReLU())
        self.module_list.append(self.norm_1)
        self.module_list.append(self.drop)
        
        for i in range(12):
            self.module_list.append(nn.Conv1d(filter_channels, filter_channels, kernel_size, padding=kernel_size // 2))
            self.module_list.append(nn.ReLU())
            self.module_list.append(LayerNorm(filter_channels))
            self.module_list.append(nn.Dropout(p_dropout))
            
        
        # attention layer every 3 layers
        self.attn_list = nn.ModuleList()
        for i in range(4):
            self.attn_list.append(
                Encoder(
                    filter_channels,
                    filter_channels,
                    8,
                    10,
                    3,
                    p_dropout=p_dropout,
                )
            )

        for i in range(30):
            if i+1 % 3 == 0:
                self.module_list.append(self.attn_list[i//3])
        
        self.proj = nn.Conv1d(filter_channels, 1, 1)

    def forward(self, x, x_mask):
        x = torch.detach(x)
        for layer in self.module_list:
            x = layer(x * x_mask)
        x = self.proj(x * x_mask)
        # x = torch.relu(x)
        return x * x_mask
    
class RotaryPositionalEmbeddings(nn.Module):
    """
    ## RoPE module

    Rotary encoding transforms pairs of features by rotating in the 2D plane.
    That is, it organizes the $d$ features as $\frac{d}{2}$ pairs.
    Each pair can be considered a coordinate in a 2D plane, and the encoding will rotate it
    by an angle depending on the position of the token.
    """

    def __init__(self, d: int, base: int = 10_000):
        r"""
        * `d` is the number of features $d$
        * `base` is the constant used for calculating $\Theta$
        """
        super().__init__()

        self.base = base
        self.d = int(d)
        self.cos_cached = None
        self.sin_cached = None

    def _build_cache(self, x: torch.Tensor):
        r"""
        Cache $\cos$ and $\sin$ values
        """
        # Return if cache is already built
        if self.cos_cached is not None and x.shape[0] <= self.cos_cached.shape[0]:
            return

        # Get sequence length
        seq_len = x.shape[0]

        # $\Theta = {\theta_i = 10000^{-\frac{2(i-1)}{d}}, i \in [1, 2, ..., \frac{d}{2}]}$
        theta = 1.0 / (self.base ** (torch.arange(0, self.d, 2).float() / self.d)).to(x.device)

        # Create position indexes `[0, 1, ..., seq_len - 1]`
        seq_idx = torch.arange(seq_len, device=x.device).float().to(x.device)

        # Calculate the product of position index and $\theta_i$
        idx_theta = torch.einsum("n,d->nd", seq_idx, theta)

        # Concatenate so that for row $m$ we have
        # $[m \theta_0, m \theta_1, ..., m \theta_{\frac{d}{2}}, m \theta_0, m \theta_1, ..., m \theta_{\frac{d}{2}}]$
        idx_theta2 = torch.cat([idx_theta, idx_theta], dim=1)

        # Cache them
        self.cos_cached = idx_theta2.cos()[:, None, None, :]
        self.sin_cached = idx_theta2.sin()[:, None, None, :]

    def _neg_half(self, x: torch.Tensor):
        # $\frac{d}{2}$
        d_2 = self.d // 2

        # Calculate $[-x^{(\frac{d}{2} + 1)}, -x^{(\frac{d}{2} + 2)}, ..., -x^{(d)}, x^{(1)}, x^{(2)}, ..., x^{(\frac{d}{2})}]$
        return torch.cat([-x[:, :, :, d_2:], x[:, :, :, :d_2]], dim=-1)

    def forward(self, x: torch.Tensor):
        """
        * `x` is the Tensor at the head of a key or a query with shape `[seq_len, batch_size, n_heads, d]`
        """
        # Cache $\cos$ and $\sin$ values
        x = rearrange(x, "b h t d -> t b h d")

        self._build_cache(x)

        # Split the features, we can choose to apply rotary embeddings only to a partial set of features.
        x_rope, x_pass = x[..., : self.d], x[..., self.d :]

        # Calculate
        # $[-x^{(\frac{d}{2} + 1)}, -x^{(\frac{d}{2} + 2)}, ..., -x^{(d)}, x^{(1)}, x^{(2)}, ..., x^{(\frac{d}{2})}]$
        neg_half_x = self._neg_half(x_rope)

        x_rope = (x_rope * self.cos_cached[: x.shape[0]]) + (neg_half_x * self.sin_cached[: x.shape[0]])

        return rearrange(torch.cat((x_rope, x_pass), dim=-1), "t b h d -> b h t d")


class MultiHeadAttention(nn.Module):
    def __init__(
        self,
        channels,
        out_channels,
        n_heads,
        heads_share=True,
        p_dropout=0.0,
        proximal_bias=False,
        proximal_init=False,
    ):
        super().__init__()
        assert channels % n_heads == 0

        self.channels = channels
        self.out_channels = out_channels
        self.n_heads = n_heads
        self.heads_share = heads_share
        self.proximal_bias = proximal_bias
        self.p_dropout = p_dropout
        self.attn = None

        self.k_channels = channels // n_heads
        self.conv_q = torch.nn.Conv1d(channels, channels, 1)
        self.conv_k = torch.nn.Conv1d(channels, channels, 1)
        self.conv_v = torch.nn.Conv1d(channels, channels, 1)

        # from https://nn.labml.ai/transformers/rope/index.html
        self.query_rotary_pe = RotaryPositionalEmbeddings(self.k_channels * 0.5)
        self.key_rotary_pe = RotaryPositionalEmbeddings(self.k_channels * 0.5)

        self.conv_o = torch.nn.Conv1d(channels, out_channels, 1)
        self.drop = torch.nn.Dropout(p_dropout)

        torch.nn.init.xavier_uniform_(self.conv_q.weight)
        torch.nn.init.xavier_uniform_(self.conv_k.weight)
        if proximal_init:
            self.conv_k.weight.data.copy_(self.conv_q.weight.data)
            self.conv_k.bias.data.copy_(self.conv_q.bias.data)
        torch.nn.init.xavier_uniform_(self.conv_v.weight)

    def forward(self, x, c, attn_mask=None):
        q = self.conv_q(x)
        k = self.conv_k(c)
        v = self.conv_v(c)

        x, self.attn = self.attention(q, k, v, mask=attn_mask)

        x = self.conv_o(x)
        return x

    def attention(self, query, key, value, mask=None):
        b, d, t_s, t_t = (*key.size(), query.size(2))
        query = rearrange(query, "b (h c) t-> b h t c", h=self.n_heads)
        key = rearrange(key, "b (h c) t-> b h t c", h=self.n_heads)
        value = rearrange(value, "b (h c) t-> b h t c", h=self.n_heads)

        query = self.query_rotary_pe(query)
        key = self.key_rotary_pe(key)

        scores = torch.matmul(query, key.transpose(-2, -1)) / math.sqrt(self.k_channels)

        if self.proximal_bias:
            assert t_s == t_t, "Proximal bias is only available for self-attention."
            scores = scores + self._attention_bias_proximal(t_s).to(device=scores.device, dtype=scores.dtype)
        if mask is not None:
            scores = scores.masked_fill(mask == 0, -1e4)
        p_attn = torch.nn.functional.softmax(scores, dim=-1)
        p_attn = self.drop(p_attn)
        output = torch.matmul(p_attn, value)
        output = output.transpose(2, 3).contiguous().view(b, d, t_t)
        return output, p_attn

    @staticmethod
    def _attention_bias_proximal(length):
        r = torch.arange(length, dtype=torch.float32)
        diff = torch.unsqueeze(r, 0) - torch.unsqueeze(r, 1)
        return torch.unsqueeze(torch.unsqueeze(-torch.log1p(torch.abs(diff)), 0), 0)


class FFN(nn.Module):
    def __init__(self, in_channels, out_channels, filter_channels, kernel_size, p_dropout=0.0):
        super().__init__()
        self.in_channels = in_channels
        self.out_channels = out_channels
        self.filter_channels = filter_channels
        self.kernel_size = kernel_size
        self.p_dropout = p_dropout

        self.conv_1 = torch.nn.Conv1d(in_channels, filter_channels, kernel_size, padding=kernel_size // 2)
        self.conv_2 = torch.nn.Conv1d(filter_channels, out_channels, kernel_size, padding=kernel_size // 2)
        self.drop = torch.nn.Dropout(p_dropout)

    def forward(self, x, x_mask):
        x = self.conv_1(x * x_mask)
        x = torch.relu(x)
        x = self.drop(x)
        x = self.conv_2(x * x_mask)
        return x * x_mask


class Encoder(nn.Module):
    def __init__(
        self,
        hidden_channels,
        filter_channels,
        n_heads,
        n_layers,
        kernel_size=1,
        p_dropout=0.0,
        **kwargs,
    ):
        super().__init__()
        self.hidden_channels = hidden_channels
        self.filter_channels = filter_channels
        self.n_heads = n_heads
        self.n_layers = n_layers
        self.kernel_size = kernel_size
        self.p_dropout = p_dropout

        self.drop = torch.nn.Dropout(p_dropout)
        self.attn_layers = torch.nn.ModuleList()
        self.norm_layers_1 = torch.nn.ModuleList()
        self.ffn_layers = torch.nn.ModuleList()
        self.norm_layers_2 = torch.nn.ModuleList()
        for _ in range(self.n_layers):
            self.attn_layers.append(MultiHeadAttention(hidden_channels, hidden_channels, n_heads, p_dropout=p_dropout))
            self.norm_layers_1.append(LayerNorm(hidden_channels))
            self.ffn_layers.append(
                FFN(
                    hidden_channels,
                    hidden_channels,
                    filter_channels,
                    kernel_size,
                    p_dropout=p_dropout,
                )
            )
            self.norm_layers_2.append(LayerNorm(hidden_channels))

    def forward(self, x, x_mask):
        attn_mask = x_mask.unsqueeze(2) * x_mask.unsqueeze(-1)
        for i in range(self.n_layers):
            x = x * x_mask
            y = self.attn_layers[i](x, x, attn_mask)
            y = self.drop(y)
            x = self.norm_layers_1[i](x + y)
            y = self.ffn_layers[i](x, x_mask)
            y = self.drop(y)
            x = self.norm_layers_2[i](x + y)
        x = x * x_mask
        return x

class Decoder(nn.Module):
    def __init__(
        self,
        hidden_channels,
        filter_channels,
        n_heads,
        n_layers,
        kernel_size=1,
        p_dropout=0.0,
        proximal_bias=False,
        proximal_init=True,
        **kwargs
    ):
        super().__init__()
        self.hidden_channels = hidden_channels
        self.filter_channels = filter_channels
        self.n_heads = n_heads
        self.n_layers = n_layers
        self.kernel_size = kernel_size
        self.p_dropout = p_dropout
        self.proximal_bias = proximal_bias
        self.proximal_init = proximal_init

        self.drop = nn.Dropout(p_dropout)
        self.self_attn_layers = nn.ModuleList()
        self.norm_layers_0 = nn.ModuleList()
        self.encdec_attn_layers = nn.ModuleList()
        self.norm_layers_1 = nn.ModuleList()
        self.ffn_layers = nn.ModuleList()
        self.norm_layers_2 = nn.ModuleList()
        for i in range(self.n_layers):
            self.self_attn_layers.append(
                MultiHeadAttention(
                    hidden_channels,
                    hidden_channels, 
                    n_heads, 
                    p_dropout=p_dropout
                    )
                )
            self.norm_layers_0.append(LayerNorm(hidden_channels))
            self.encdec_attn_layers.append(
                MultiHeadAttention(
                    hidden_channels,
                    hidden_channels, 
                    n_heads, 
                    p_dropout=p_dropout
                    )
                )
            self.norm_layers_1.append(LayerNorm(hidden_channels))
            self.ffn_layers.append(
                FFN(
                    hidden_channels,
                    hidden_channels,
                    filter_channels,
                    kernel_size,
                    p_dropout=p_dropout,
                )
            )
            self.norm_layers_2.append(LayerNorm(hidden_channels))

    def forward(self, x, x_mask, h, h_mask):
        """
        x: decoder input
        h: encoder output
        """
        self_attn_mask = commons.subsequent_mask(x_mask.size(2)).to(
            device=x.device, dtype=x.dtype
        )
        encdec_attn_mask = h_mask.unsqueeze(2) * x_mask.unsqueeze(-1)
        x = x * x_mask
        for i in range(self.n_layers):
            y = self.self_attn_layers[i](x, x, self_attn_mask)
            y = self.drop(y)
            x = self.norm_layers_0[i](x + y)

            y = self.encdec_attn_layers[i](x, h, encdec_attn_mask)
            y = self.drop(y)
            x = self.norm_layers_1[i](x + y)

            y = self.ffn_layers[i](x, x_mask)
            y = self.drop(y)
            x = self.norm_layers_2[i](x + y)
        x = x * x_mask
        return x
    
class TextEncoder(nn.Module):
    def __init__(
        self,
        encoder_type,
        encoder_params,
        duration_predictor_params,
        n_vocab,
        speech_in_channels,
    ):
        super().__init__()
        self.encoder_type = encoder_type
        self.n_vocab = n_vocab
        self.n_feats = encoder_params.n_feats
        self.n_channels = encoder_params.n_channels

        self.emb = torch.nn.Embedding(n_vocab, self.n_channels)
        torch.nn.init.normal_(self.emb.weight, 0.0, self.n_channels**-0.5)

        self.speech_in_channels = speech_in_channels
        self.speech_out_channels = self.n_channels
        # self.speech_prompt_proj = torch.nn.Conv1d(self.speech_in_channels, self.speech_out_channels, 1)
        self.speech_prompt_proj = PosteriorEncoder(
            self.speech_in_channels,
            self.speech_out_channels,
            self.speech_out_channels,
            1,
            1,
            1,
            gin_channels=0,
        )

        self.prenet = ConvReluNorm(
            self.n_channels,
            self.n_channels,
            self.n_channels,
            kernel_size=5,
            n_layers=3,
            p_dropout=0,
        )

        self.speech_prompt_encoder = Encoder(
            encoder_params.n_channels,
            encoder_params.filter_channels,
            encoder_params.n_heads,
            encoder_params.n_layers,
            encoder_params.kernel_size,
            encoder_params.p_dropout,
        )

        self.text_base_encoder = Encoder(
            encoder_params.n_channels,
            encoder_params.filter_channels,
            encoder_params.n_heads,
            encoder_params.n_layers,
            encoder_params.kernel_size,
            encoder_params.p_dropout,
        )

        self.decoder = Decoder(
            encoder_params.n_channels,
            encoder_params.filter_channels,
            encoder_params.n_heads,
            encoder_params.n_layers,
            encoder_params.kernel_size,
            encoder_params.p_dropout,
        )

        self.transformerblock = BasicTransformerBlock(
            encoder_params.n_channels,
            encoder_params.n_heads,
            encoder_params.n_channels // encoder_params.n_heads,
            encoder_params.p_dropout,
            encoder_params.n_channels,
            activation_fn="gelu",
            attention_bias=False,
            only_cross_attention=False,
            double_self_attention=False,
            upcast_attention=False,
            norm_elementwise_affine=True,
            norm_type="layer_norm",
            final_dropout=False,
        )
        self.proj_m = torch.nn.Conv1d(self.n_channels, self.n_feats, 1)

        self.proj_w = DurationPredictor(
            self.n_channels,
            duration_predictor_params.filter_channels_dp,
            duration_predictor_params.kernel_size,
            duration_predictor_params.p_dropout,
        )
        # self.proj_w = DurationPredictorNS2(
        #     self.n_channels,
        #     duration_predictor_params.filter_channels_dp,
        #     duration_predictor_params.kernel_size,
        #     duration_predictor_params.p_dropout,
        # )

        # self.speech_prompt_pos_emb = RotaryPositionalEmbeddings(self.n_channels * 0.5)
        # self.text_pos_emb = RotaryPositionalEmbeddings(self.n_channels * 0.5)
    
    def forward(
            self, 
            x_input, 
            x_lengths, 
            speech_prompt,
            ):
        """Run forward pass to the transformer based encoder and duration predictor

        Args:
            x (torch.Tensor): text input
                shape: (batch_size, max_text_length)
            x_lengths (torch.Tensor): text input lengths
                shape: (batch_size,)
            speech_prompt (torch.Tensor): speech prompt input

        Returns:
            mu (torch.Tensor): average output of the encoder
                shape: (batch_size, n_feats, max_text_length)
            logw (torch.Tensor): log duration predicted by the duration predictor
                shape: (batch_size, 1, max_text_length)
            x_mask (torch.Tensor): mask for the text input
                shape: (batch_size, 1, max_text_length)
        """
 
        x_emb = self.emb(x_input) * math.sqrt(self.n_channels)
        x_emb = torch.transpose(x_emb, 1, -1)
        x_emb_mask = torch.unsqueeze(sequence_mask(x_lengths, x_emb.size(2)), 1).to(x_emb.dtype)
        x_emb = self.text_base_encoder(x_emb, x_emb_mask)

        x_speech_lengths = x_lengths + speech_prompt.size(2)
        speech_lengths = x_speech_lengths - x_lengths
        speech_mask = torch.unsqueeze(sequence_mask(speech_lengths, speech_prompt.size(2)), 1).to(x_emb.dtype)
         
<<<<<<< HEAD
        # speech_prompt_proj = self.speech_prompt_proj(speech_prompt)
        speech_prompt_proj, speech_mask = self.speech_prompt_proj(speech_prompt, speech_lengths)
        speech_prompt_proj = self.speech_prompt_encoder(speech_prompt_proj, speech_mask)
=======
        speech_prompt_proj = self.speech_prompt_proj(speech_prompt)
        # speech_prompt_proj, speech_mask = self.speech_prompt_proj(speech_prompt, speech_lengths)
        # speech_prompt_proj = self.speech_prompt_encoder(speech_prompt_proj, speech_mask)
>>>>>>> 433154e5

        x_speech_cat = torch.cat([speech_prompt_proj, x_emb], dim=2)
        x_speech_mask = torch.unsqueeze(sequence_mask(x_speech_lengths, x_speech_cat.size(2)), 1).to(x_speech_cat.dtype)      
        
        x_prenet = self.prenet(x_speech_cat, x_speech_mask)
        # split speech prompt and text input
        speech_prompt_proj = x_prenet[:, :, :speech_prompt_proj.size(2)]
        x_split = x_prenet[:, :, speech_prompt_proj.size(2):]
        
        # add positional encoding to speech prompt and x_split
        # x_split = self.text_pos_emb(x_split.unsqueeze(1).transpose(-2,-1)).squeeze(1).transpose(-2,-1)
        x_split_mask = torch.unsqueeze(sequence_mask(x_lengths, x_split.size(2)), 1).to(x_split.dtype)      
               
        # speech_prompt = self.speech_prompt_pos_emb(speech_prompt_proj.unsqueeze(1).transpose(-2,-1)).squeeze(1).transpose(-2,-1)
        # x_split = self.decoder(x_split, x_split_mask, speech_prompt, speech_mask)

        x_split = self.transformerblock(x_split.transpose(1,2), x_split_mask, speech_prompt_proj.transpose(1,2), speech_mask)
        x_split = x_split.transpose(1,2)
        
        # x_split_mask = torch.unsqueeze(sequence_mask(x_lengths, x_split.size(2)), 1).to(x.dtype)
        
        # x_split = x_split + x_emb

        mu = self.proj_m(x_split) * x_split_mask
        mu = (mu + torch.rand_like(mu)) * x_split_mask
        
        x_dp = torch.detach(x_split)
        logw = self.proj_w(x_dp, x_split_mask)

        return mu, logw, x_split_mask<|MERGE_RESOLUTION|>--- conflicted
+++ resolved
@@ -489,16 +489,16 @@
 
         self.speech_in_channels = speech_in_channels
         self.speech_out_channels = self.n_channels
-        # self.speech_prompt_proj = torch.nn.Conv1d(self.speech_in_channels, self.speech_out_channels, 1)
-        self.speech_prompt_proj = PosteriorEncoder(
-            self.speech_in_channels,
-            self.speech_out_channels,
-            self.speech_out_channels,
-            1,
-            1,
-            1,
-            gin_channels=0,
-        )
+        self.speech_prompt_proj = torch.nn.Conv1d(self.speech_in_channels, self.speech_out_channels, 1)
+        # self.speech_prompt_proj = PosteriorEncoder(
+        #     self.speech_in_channels,
+        #     self.speech_out_channels,
+        #     self.speech_out_channels,
+        #     1,
+        #     1,
+        #     1,
+        #     gin_channels=0,
+        # )
 
         self.prenet = ConvReluNorm(
             self.n_channels,
@@ -602,15 +602,9 @@
         speech_lengths = x_speech_lengths - x_lengths
         speech_mask = torch.unsqueeze(sequence_mask(speech_lengths, speech_prompt.size(2)), 1).to(x_emb.dtype)
          
-<<<<<<< HEAD
-        # speech_prompt_proj = self.speech_prompt_proj(speech_prompt)
-        speech_prompt_proj, speech_mask = self.speech_prompt_proj(speech_prompt, speech_lengths)
-        speech_prompt_proj = self.speech_prompt_encoder(speech_prompt_proj, speech_mask)
-=======
         speech_prompt_proj = self.speech_prompt_proj(speech_prompt)
         # speech_prompt_proj, speech_mask = self.speech_prompt_proj(speech_prompt, speech_lengths)
         # speech_prompt_proj = self.speech_prompt_encoder(speech_prompt_proj, speech_mask)
->>>>>>> 433154e5
 
         x_speech_cat = torch.cat([speech_prompt_proj, x_emb], dim=2)
         x_speech_mask = torch.unsqueeze(sequence_mask(x_speech_lengths, x_speech_cat.size(2)), 1).to(x_speech_cat.dtype)      
@@ -635,8 +629,7 @@
         # x_split = x_split + x_emb
 
         mu = self.proj_m(x_split) * x_split_mask
-        mu = (mu + torch.rand_like(mu)) * x_split_mask
-        
+
         x_dp = torch.detach(x_split)
         logw = self.proj_w(x_dp, x_split_mask)
 
