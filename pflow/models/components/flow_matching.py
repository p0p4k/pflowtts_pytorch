--- conflicted
+++ resolved
@@ -134,13 +134,8 @@
         )
 
         # Just change the architecture of the estimator here
-<<<<<<< HEAD
-        # self.estimator = Decoder(in_channels=in_channels*2, out_channels=out_channel, **decoder_params)
-        self.estimator = DiffSingerNet(in_dims=in_channels, encoder_hidden=out_channel)
-=======
         self.estimator = Decoder(in_channels=in_channels*2, out_channels=out_channel, **decoder_params)
         # self.estimator = DiffSingerNet(in_dims=in_channels, encoder_hidden=out_channel)
->>>>>>> 433154e5
         # self.estimator = VitsWNDecoder(
         #     in_channels=in_channels,
         #     out_channels=out_channel,
