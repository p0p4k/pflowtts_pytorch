import random
from typing import Any, Dict, Optional

import torch
import torchaudio as ta
from lightning import LightningDataModule
from torch.utils.data.dataloader import DataLoader

from pflow.text import text_to_sequence
from pflow.utils.audio import mel_spectrogram
from pflow.utils.model import fix_len_compatibility, normalize
from pflow.utils.utils import intersperse


def parse_filelist(filelist_path, split_char="|"):
    with open(filelist_path, encoding="utf-8") as f:
        filepaths_and_text = [line.strip().split(split_char) for line in f]
    return filepaths_and_text


class TextMelDataModule(LightningDataModule):
    def __init__(  # pylint: disable=unused-argument
        self,
        name,
        train_filelist_path,
        valid_filelist_path,
        batch_size,
        num_workers,
        pin_memory,
        cleaners,
        add_blank,
        n_spks,
        n_fft,
        n_feats,
        sample_rate,
        hop_length,
        win_length,
        f_min,
        f_max,
        data_statistics,
        seed,
    ):
        super().__init__()

        # this line allows to access init params with 'self.hparams' attribute
        # also ensures init params will be stored in ckpt
        self.save_hyperparameters(logger=False)

    def setup(self, stage: Optional[str] = None):  # pylint: disable=unused-argument
        """Load data. Set variables: `self.data_train`, `self.data_val`, `self.data_test`.

        This method is called by lightning with both `trainer.fit()` and `trainer.test()`, so be
        careful not to execute things like random split twice!
        """
        # load and split datasets only if not loaded already

        self.trainset = TextMelDataset(  # pylint: disable=attribute-defined-outside-init
            self.hparams.train_filelist_path,
            self.hparams.n_spks,
            self.hparams.cleaners,
            self.hparams.add_blank,
            self.hparams.n_fft,
            self.hparams.n_feats,
            self.hparams.sample_rate,
            self.hparams.hop_length,
            self.hparams.win_length,
            self.hparams.f_min,
            self.hparams.f_max,
            self.hparams.data_statistics,
            self.hparams.seed,
        )
        self.validset = TextMelDataset(  # pylint: disable=attribute-defined-outside-init
            self.hparams.valid_filelist_path,
            self.hparams.n_spks,
            self.hparams.cleaners,
            self.hparams.add_blank,
            self.hparams.n_fft,
            self.hparams.n_feats,
            self.hparams.sample_rate,
            self.hparams.hop_length,
            self.hparams.win_length,
            self.hparams.f_min,
            self.hparams.f_max,
            self.hparams.data_statistics,
            self.hparams.seed,
        )

    def train_dataloader(self):
        return DataLoader(
            dataset=self.trainset,
            batch_size=self.hparams.batch_size,
            num_workers=self.hparams.num_workers,
            pin_memory=self.hparams.pin_memory,
            shuffle=True,
            collate_fn=TextMelBatchCollate(
                self.hparams.n_spks, 
                get_codes=False, 
                sample_rate=self.hparams.sample_rate
                ),
        )

    def val_dataloader(self):
        return DataLoader(
            dataset=self.validset,
            batch_size=self.hparams.batch_size,
            num_workers=self.hparams.num_workers,
            pin_memory=self.hparams.pin_memory,
            shuffle=False,
            collate_fn=TextMelBatchCollate(
                self.hparams.n_spks, 
                get_codes=False, 
                sample_rate=self.hparams.sample_rate
                ),
        )

    def teardown(self, stage: Optional[str] = None):
        """Clean up after fit or test."""
        pass  # pylint: disable=unnecessary-pass

    def state_dict(self):  # pylint: disable=no-self-use
        """Extra things to save to checkpoint."""
        return {}

    def load_state_dict(self, state_dict: Dict[str, Any]):
        """Things to do when loading checkpoint."""
        pass  # pylint: disable=unnecessary-pass


class TextMelDataset(torch.utils.data.Dataset):
    def __init__(
        self,
        filelist_path,
        n_spks,
        cleaners,
        add_blank=True,
        n_fft=1024,
        n_mels=80,
        sample_rate=22050,
        hop_length=256,
        win_length=1024,
        f_min=0.0,
        f_max=8000,
        data_parameters=None,
        seed=None,
    ):
        self.filepaths_and_text = parse_filelist(filelist_path)
        self.n_spks = n_spks
        self.cleaners = cleaners
        self.add_blank = add_blank
        self.n_fft = n_fft
        self.n_mels = n_mels
        self.sample_rate = sample_rate
        self.hop_length = hop_length
        self.win_length = win_length
        self.f_min = f_min
        self.f_max = f_max
        if data_parameters is not None:
            self.data_parameters = data_parameters
        else:
            self.data_parameters = {"mel_mean": 0, "mel_std": 1}
        random.seed(seed)
        random.shuffle(self.filepaths_and_text)

    def get_datapoint(self, filepath_and_text):
        if self.n_spks > 1:
            filepath, spk, text = (
                filepath_and_text[0],
                int(filepath_and_text[1]),
                filepath_and_text[2],
            )
        else:
            filepath, text = filepath_and_text[0], filepath_and_text[1]
            spk = None

        text = self.get_text(text, add_blank=self.add_blank)
        mel, audio = self.get_mel(filepath)
        # TODO: make dictionary to get different spec for same speaker
        # right now naively repeating target mel for testing purposes
        return {"x": text, "y": mel, "spk": spk, "wav":audio}

    def get_mel(self, filepath):
        audio, sr = ta.load(filepath)
        assert sr == self.sample_rate
        mel = mel_spectrogram(
            audio,
            self.n_fft,
            self.n_mels,
            self.sample_rate,
            self.hop_length,
            self.win_length,
            self.f_min,
            self.f_max,
            center=False,
        ).squeeze()
        mel = normalize(mel, self.data_parameters["mel_mean"], self.data_parameters["mel_std"])
        return mel, audio

    def get_text(self, text, add_blank=True):
        text_norm = text_to_sequence(text, self.cleaners)
        if self.add_blank:
            text_norm = intersperse(text_norm, 0)
        text_norm = torch.IntTensor(text_norm)
        return text_norm

    def __getitem__(self, index):
        datapoint = self.get_datapoint(self.filepaths_and_text[index])
<<<<<<< HEAD
        if datapoint["wav"].shape[-1] < 66150:
            # skip datapoint if too short (3s)
=======
        if datapoint["wav"].shape[1] <= 66150:
            ''' 
            skip datapoint if too short (3s) 
            TODO To not waste data, we can concatenate wavs less than 3s and use them
            TODO as a hyperparameter; multispeaker dataset can use another wav of same speaker
            '''
>>>>>>> 433154e5
            return self.__getitem__(random.randint(0, len(self.filepaths_and_text)-1))
        return datapoint

    def __len__(self):
        return len(self.filepaths_and_text)


class TextMelBatchCollate:
    def __init__(self, n_spks, get_codes=False, sample_rate=22050):
        self.n_spks = n_spks
        self.get_codes = get_codes
        #TODO model type as argument

    def __call__(self, batch):
        B = len(batch)
        y_max_length = max([item["y"].shape[-1] for item in batch])
        y_max_length = fix_len_compatibility(y_max_length)
        wav_max_length = y_max_length * 256
        x_max_length = max([item["x"].shape[-1] for item in batch])
        n_feats = batch[0]["y"].shape[-2]

        y = torch.zeros((B, n_feats, y_max_length), dtype=torch.float32)
        x = torch.zeros((B, x_max_length), dtype=torch.long)
        wav = torch.zeros((B, 1, wav_max_length), dtype=torch.float32)
        y_lengths, x_lengths = [], []
        wav_lengths = []
        spks = []
        for i, item in enumerate(batch):
            y_, x_ = item["y"], item["x"]
            wav_ = item["wav"][:,:wav_max_length] if item["wav"].shape[-1] > wav_max_length else item["wav"]
            y_lengths.append(y_.shape[-1])
            x_lengths.append(x_.shape[-1])
            wav_lengths.append(wav_.shape[-1])
            y[i, :, : y_.shape[-1]] = y_
            x[i, : x_.shape[-1]] = x_
            wav[i, :, : wav_.shape[-1]] = wav_
            spks.append(item["spk"])
        
        y_lengths = torch.tensor(y_lengths, dtype=torch.long)
        x_lengths = torch.tensor(x_lengths, dtype=torch.long)
        wav_lengths = torch.tensor(wav_lengths, dtype=torch.long)
        spks = torch.tensor(spks, dtype=torch.long) if self.n_spks > 1 else None
        return {
            "x": x, 
            "x_lengths": x_lengths, 
            "y": y, 
            "y_lengths": y_lengths, 
            "spks": spks, 
            "wav":wav, 
            "wav_lengths":wav_lengths,
            "prompt_spec": y,
            "prompt_lengths": y_lengths,
            }<|MERGE_RESOLUTION|>--- conflicted
+++ resolved
@@ -92,11 +92,7 @@
             num_workers=self.hparams.num_workers,
             pin_memory=self.hparams.pin_memory,
             shuffle=True,
-            collate_fn=TextMelBatchCollate(
-                self.hparams.n_spks, 
-                get_codes=False, 
-                sample_rate=self.hparams.sample_rate
-                ),
+            collate_fn=TextMelBatchCollate(self.hparams.n_spks),
         )
 
     def val_dataloader(self):
@@ -106,11 +102,7 @@
             num_workers=self.hparams.num_workers,
             pin_memory=self.hparams.pin_memory,
             shuffle=False,
-            collate_fn=TextMelBatchCollate(
-                self.hparams.n_spks, 
-                get_codes=False, 
-                sample_rate=self.hparams.sample_rate
-                ),
+            collate_fn=TextMelBatchCollate(self.hparams.n_spks),
         )
 
     def teardown(self, stage: Optional[str] = None):
@@ -204,17 +196,12 @@
 
     def __getitem__(self, index):
         datapoint = self.get_datapoint(self.filepaths_and_text[index])
-<<<<<<< HEAD
-        if datapoint["wav"].shape[-1] < 66150:
-            # skip datapoint if too short (3s)
-=======
         if datapoint["wav"].shape[1] <= 66150:
             ''' 
             skip datapoint if too short (3s) 
             TODO To not waste data, we can concatenate wavs less than 3s and use them
             TODO as a hyperparameter; multispeaker dataset can use another wav of same speaker
             '''
->>>>>>> 433154e5
             return self.__getitem__(random.randint(0, len(self.filepaths_and_text)-1))
         return datapoint
 
@@ -223,10 +210,8 @@
 
 
 class TextMelBatchCollate:
-    def __init__(self, n_spks, get_codes=False, sample_rate=22050):
+    def __init__(self, n_spks):
         self.n_spks = n_spks
-        self.get_codes = get_codes
-        #TODO model type as argument
 
     def __call__(self, batch):
         B = len(batch)
@@ -252,11 +237,12 @@
             x[i, : x_.shape[-1]] = x_
             wav[i, :, : wav_.shape[-1]] = wav_
             spks.append(item["spk"])
-        
+
         y_lengths = torch.tensor(y_lengths, dtype=torch.long)
         x_lengths = torch.tensor(x_lengths, dtype=torch.long)
         wav_lengths = torch.tensor(wav_lengths, dtype=torch.long)
         spks = torch.tensor(spks, dtype=torch.long) if self.n_spks > 1 else None
+        
         return {
             "x": x, 
             "x_lengths": x_lengths, 
